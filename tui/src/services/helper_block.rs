--- conflicted
+++ resolved
@@ -367,31 +367,6 @@
     state.show_helper_dropdown = false;
     let welcome_msg = welcome_messages(state.latest_version.clone());
     state.messages.extend(welcome_msg);
-<<<<<<< HEAD
-
-    let lines = vec![
-        Line::from(vec![
-            Span::styled(
-                "● ",
-                Style::default()
-                    .fg(Color::Rgb(128, 128, 128))
-                    .add_modifier(Modifier::BOLD),
-            ),
-            Span::styled("/clear", Style::default().fg(Color::Rgb(180, 180, 180))),
-        ]),
-        Line::from(vec![Span::styled(
-            "  L (no content)",
-            Style::default()
-                .fg(Color::Rgb(128, 128, 128))
-                .add_modifier(Modifier::BOLD),
-        )]),
-        Line::from(vec![Span::from("SPACING_MARKER")]),
-    ];
-
-    state.messages.push(Message {
-        id: Uuid::new_v4(),
-        content: MessageContent::StyledBlock(lines),
-    });
 }
 
 const EXCEEDED_API_LIMIT_ERROR: &str = "Exceeded API limit";
@@ -404,6 +379,4 @@
     } else {
         format!("{:?}", error)
     }
-=======
->>>>>>> 4265ae74
 }