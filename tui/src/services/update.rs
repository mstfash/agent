--- conflicted
+++ resolved
@@ -21,11 +21,8 @@
 use super::message::{extract_full_command_arguments, extract_truncated_command_arguments};
 use console::strip_ansi_codes;
 
-<<<<<<< HEAD
 const SCROLL_LINES: usize = 10;
 
-=======
->>>>>>> 412fdde5
 #[allow(clippy::too_many_arguments)]
 pub fn update(
     state: &mut AppState,
@@ -419,16 +416,13 @@
 }
 
 fn handle_input_changed(state: &mut AppState, c: char) {
-<<<<<<< HEAD
-    if c == '?' && state.input.is_empty() && !state.is_dialog_open && !state.show_sessions_dialog {
-=======
+    
     if (state.is_streaming || state.loading) && !state.is_dialog_open {
         state.input.clear();
         state.cursor_position = 0;
         return;
     }
-    if c == '?' && state.input.is_empty() {
->>>>>>> 412fdde5
+    if c == '?' && state.input.is_empty() && !state.is_dialog_open && !state.show_sessions_dialog {
         state.show_shortcuts = !state.show_shortcuts;
         return;
     }
@@ -561,15 +555,11 @@
     input_tx: &Sender<InputEvent>,
     shell_tx: &Sender<InputEvent>,
 ) {
-<<<<<<< HEAD
-=======
     if (state.is_streaming || state.loading) && !state.is_dialog_open {
         state.input.clear();
         state.cursor_position = 0;
         return;
     }
-    let input_height = 3;
->>>>>>> 412fdde5
     if state.show_shell_mode {
         // Check if we're waiting for shell input (like password)
         if state.waiting_for_shell_input {
