--- conflicted
+++ resolved
@@ -6,13 +6,8 @@
     preprocess_terminal_output, render_bash_block, render_bash_block_rejected, render_styled_block,
 };
 use crate::services::helper_block::{
-<<<<<<< HEAD
-    handle_errors, push_clear_message, push_error_message, push_help_message,
-    push_memorize_message, push_status_message, render_system_message,
-=======
-    push_clear_message, push_error_message, push_help_message, push_memorize_message,
+    handle_errors, push_clear_message, push_error_message, push_help_message, push_memorize_message,
     push_status_message, push_styled_message, render_system_message,
->>>>>>> 4265ae74
 };
 use crate::services::message::{
     Message, MessageContent, get_command_type_name, get_wrapped_collapsed_message_lines,
@@ -1291,7 +1286,6 @@
     }
 }
 
-<<<<<<< HEAD
 fn handle_retry_mechanism(
     state: &mut AppState,
     _error_message: &str,
@@ -1457,7 +1451,9 @@
             state,
             "Maximum retry attempts reached. Please try again later.",
         );
-=======
+    }
+}
+
 fn handle_retry_tool_call(state: &mut AppState) {
     if let Some(tool_call) = &state.latest_tool_call {
         // Extract the command from the tool call
@@ -1552,6 +1548,5 @@
         //     "",
         //     Color::Cyan,
         // );
->>>>>>> 4265ae74
     }
 }