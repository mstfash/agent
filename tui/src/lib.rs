mod app;
mod event;
mod terminal;
mod view;
pub use app::{AppState, InputEvent, OutputEvent, SessionInfo};
pub use ratatui::style::Color;

mod services;

use crossterm::event::{DisableBracketedPaste, EnableBracketedPaste};
use crossterm::{execute, terminal::EnterAlternateScreen};
pub use event::map_crossterm_event_to_input_event;
use ratatui::{Terminal, backend::CrosstermBackend};
use std::io;
pub use terminal::TerminalGuard;
use tokio::sync::mpsc::{Receiver, Sender};
use tokio::time::{Duration, interval};
pub use view::view;

pub async fn run_tui(
    mut input_rx: Receiver<InputEvent>,
    output_tx: Sender<OutputEvent>,
    cancel_tx: Option<tokio::sync::broadcast::Sender<()>>,
    shutdown_tx: tokio::sync::broadcast::Sender<()>,
    latest_version: Option<String>,
    redact_secrets: bool,
    privacy_mode: bool,
) -> io::Result<()> {
    let _guard = TerminalGuard;
    crossterm::terminal::enable_raw_mode()?;
    execute!(
        std::io::stdout(),
        EnterAlternateScreen,
        EnableBracketedPaste
    )?;
    let mut terminal = Terminal::new(CrosstermBackend::new(std::io::stdout()))?;

    let all_helpers = vec![
        "/help",
        "/clear",
        "/status",
        "/sessions",
        "/memorize",
        "/quit",
    ];
    let mut state = AppState::new(
        all_helpers.clone(),
        latest_version,
        redact_secrets,
        privacy_mode,
    );

    // Internal channel for event handling
    let (internal_tx, mut internal_rx) = tokio::sync::mpsc::channel::<InputEvent>(100);
    let internal_tx_thread = internal_tx.clone();
    std::thread::spawn(move || {
        loop {
            if let Ok(event) = crossterm::event::read() {
                if let Some(event) = crate::event::map_crossterm_event_to_input_event(event) {
                    if internal_tx_thread.blocking_send(event).is_err() {
                        break;
                    }
                }
            }
        }
    });

    let shell_event_tx = internal_tx.clone();

    let mut spinner_interval = interval(Duration::from_millis(100));
    // get terminal width
    let terminal_size = terminal.size()?;
    // Main async update/view loop
    terminal.draw(|f| view::view(f, &state))?;
    let mut should_quit = false;
    loop {
        // Check if double Ctrl+C timer expired
        if state.ctrl_c_pressed_once {
            if let Some(timer) = state.ctrl_c_timer {
                if std::time::Instant::now() > timer {
                    state.ctrl_c_pressed_once = false;
                    state.ctrl_c_timer = None;
                }
            }
        }
        tokio::select! {

               Some(event) = input_rx.recv() => {
                   if matches!(event, InputEvent::ShellOutput(_) | InputEvent::ShellError(_) |
                   InputEvent::ShellInputRequest(_) | InputEvent::ShellCompleted(_) | InputEvent::ShellClear) {
            // These are shell events, forward them to the shell channel
            let _ = shell_event_tx.send(event).await;
            continue;
        }
                   if let InputEvent::RunToolCall(tool_call) = &event {
<<<<<<< HEAD
                       services::update::update(&mut state, InputEvent::ShowConfirmationDialog(tool_call.clone()), 10, 40, &internal_tx,&output_tx, terminal_size, &shell_event_tx);
                       state.poll_autocomplete_results();
=======
                       services::update::update(&mut state, InputEvent::ShowConfirmationDialog(tool_call.clone()), 10, 40, &output_tx, cancel_tx.clone(), terminal_size, &shell_event_tx);
>>>>>>> 412fdde5
                       terminal.draw(|f| view::view(f, &state))?;
                       continue;
                   }
                   if let InputEvent::ToolResult(ref tool_call_result) = event {
                       services::update::clear_streaming_tool_results(&mut state);
                       services::bash_block::render_result_block(tool_call_result, &mut state, terminal_size);
                   }

                   if let InputEvent::Quit = event { should_quit = true; }
                   else {
                       let term_size = terminal.size()?;
                       let term_rect = ratatui::layout::Rect::new(0, 0, term_size.width, term_size.height);
                       let input_height = 3;
                       let margin_height = 2;
                       let dropdown_showing = state.show_helper_dropdown
                           && !state.filtered_helpers.is_empty()
                           && state.input.starts_with('/');
                       let dropdown_height = if dropdown_showing {
                           state.filtered_helpers.len() as u16
                       } else {
                           0
                       };
                       let hint_height = if dropdown_showing { 0 } else { margin_height };
                       let outer_chunks = ratatui::layout::Layout::default()
                           .direction(ratatui::layout::Direction::Vertical)
                           .constraints([
                               ratatui::layout::Constraint::Min(1),
                               ratatui::layout::Constraint::Length(input_height as u16),
                               ratatui::layout::Constraint::Length(dropdown_height),
                               ratatui::layout::Constraint::Length(hint_height),
                           ])
                           .split(term_rect);
                       let message_area_width = outer_chunks[0].width as usize;
                       let message_area_height = outer_chunks[0].height as usize;
<<<<<<< HEAD
                       services::update::update(&mut state, event, message_area_height, message_area_width, &internal_tx, &output_tx, terminal_size, &shell_event_tx);
                       state.poll_autocomplete_results();
=======
                       services::update::update(&mut state, event, message_area_height, message_area_width, &output_tx, cancel_tx.clone(), terminal_size, &shell_event_tx);
>>>>>>> 412fdde5
                   }
               }
               Some(event) = internal_rx.recv() => {
                if let InputEvent::Quit = event { should_quit = true; }
                   else {
                       let term_size = terminal.size()?;
                       let term_rect = ratatui::layout::Rect::new(0, 0, term_size.width, term_size.height);
                       let input_height = 3;
                       let margin_height = 2;
                       let dropdown_showing = state.show_helper_dropdown
                           && !state.filtered_helpers.is_empty()
                           && state.input.starts_with('/');
                       let dropdown_height = if dropdown_showing {
                           state.filtered_helpers.len() as u16
                       } else {
                           0
                       };
                       let hint_height = if dropdown_showing { 0 } else { margin_height };
                       let outer_chunks = ratatui::layout::Layout::default()
                           .direction(ratatui::layout::Direction::Vertical)
                           .constraints([
                               ratatui::layout::Constraint::Min(1),
                               ratatui::layout::Constraint::Length(input_height as u16),
                               ratatui::layout::Constraint::Length(dropdown_height),
                               ratatui::layout::Constraint::Length(hint_height),
                           ])
                           .split(term_rect);
                       let message_area_width = outer_chunks[0].width as usize;
                       let message_area_height = outer_chunks[0].height as usize;
<<<<<<< HEAD
                    //    if let InputEvent::InputSubmitted = event {
                    //     if (state.show_helper_dropdown && state.autocomplete.is_active()) || (state.show_shell_mode && !state.waiting_for_shell_input) {
                    //         // Do nothing for these cases
                    //     } else if !state.show_shell_mode && !state.input.trim().is_empty() && !state.input.trim().starts_with('/') && state.input.trim() != "clear" {
                    //         let _ = output_tx.try_send(OutputEvent::UserMessage(state.input.clone(), state.shell_tool_calls.clone()));
                    //     }
                    //    }
                       services::update::update(&mut state, event, message_area_height, message_area_width, &internal_tx, &output_tx, terminal_size, &shell_event_tx);
                       state.poll_autocomplete_results();
=======
                       if let InputEvent::InputSubmitted = event {
                        if (state.show_helper_dropdown && state.autocomplete.is_active()) || (state.show_shell_mode && !state.waiting_for_shell_input) {
                            // Do nothing for these cases
                        } else if !state.show_shell_mode && !state.input.trim().is_empty() && !state.input.trim().starts_with('/') {
                            let _ = output_tx.try_send(OutputEvent::UserMessage(state.input.clone(), state.shell_tool_calls.clone()));
                        }
                       }
                       services::update::update(&mut state, event, message_area_height, message_area_width, &output_tx, cancel_tx.clone(), terminal_size, &shell_event_tx);
>>>>>>> 412fdde5
                   }
               }
               _ = spinner_interval.tick() => {
                   // Also check double Ctrl+C timer expiry on every tick
                   if state.ctrl_c_pressed_once {
                       if let Some(timer) = state.ctrl_c_timer {
                           if std::time::Instant::now() > timer {
                               state.ctrl_c_pressed_once = false;
                               state.ctrl_c_timer = None;
                           }
                       }
                   }
                   state.spinner_frame = state.spinner_frame.wrapping_add(1);
                   state.poll_autocomplete_results();
                   terminal.draw(|f| view::view(f, &state))?;
               }
           }
        if should_quit {
            break;
        }
        state.poll_autocomplete_results();
        terminal.draw(|f| view::view(f, &state))?;
    }

    println!("Quitting...");
    let _ = shutdown_tx.send(());
    crossterm::terminal::disable_raw_mode()?;
    execute!(
        std::io::stdout(),
        crossterm::terminal::LeaveAlternateScreen,
        DisableBracketedPaste
    )?;
    Ok(())
}<|MERGE_RESOLUTION|>--- conflicted
+++ resolved
@@ -93,12 +93,8 @@
             continue;
         }
                    if let InputEvent::RunToolCall(tool_call) = &event {
-<<<<<<< HEAD
-                       services::update::update(&mut state, InputEvent::ShowConfirmationDialog(tool_call.clone()), 10, 40, &internal_tx,&output_tx, terminal_size, &shell_event_tx);
+                       services::update::update(&mut state, InputEvent::ShowConfirmationDialog(tool_call.clone()), 10, 40, &internal_tx, &output_tx, cancel_tx.clone(), terminal_size, &shell_event_tx);
                        state.poll_autocomplete_results();
-=======
-                       services::update::update(&mut state, InputEvent::ShowConfirmationDialog(tool_call.clone()), 10, 40, &output_tx, cancel_tx.clone(), terminal_size, &shell_event_tx);
->>>>>>> 412fdde5
                        terminal.draw(|f| view::view(f, &state))?;
                        continue;
                    }
@@ -133,12 +129,8 @@
                            .split(term_rect);
                        let message_area_width = outer_chunks[0].width as usize;
                        let message_area_height = outer_chunks[0].height as usize;
-<<<<<<< HEAD
-                       services::update::update(&mut state, event, message_area_height, message_area_width, &internal_tx, &output_tx, terminal_size, &shell_event_tx);
+                       services::update::update(&mut state, event, message_area_height, message_area_width, &internal_tx, &output_tx, cancel_tx.clone(), terminal_size, &shell_event_tx);
                        state.poll_autocomplete_results();
-=======
-                       services::update::update(&mut state, event, message_area_height, message_area_width, &output_tx, cancel_tx.clone(), terminal_size, &shell_event_tx);
->>>>>>> 412fdde5
                    }
                }
                Some(event) = internal_rx.recv() => {
@@ -168,7 +160,6 @@
                            .split(term_rect);
                        let message_area_width = outer_chunks[0].width as usize;
                        let message_area_height = outer_chunks[0].height as usize;
-<<<<<<< HEAD
                     //    if let InputEvent::InputSubmitted = event {
                     //     if (state.show_helper_dropdown && state.autocomplete.is_active()) || (state.show_shell_mode && !state.waiting_for_shell_input) {
                     //         // Do nothing for these cases
@@ -176,18 +167,8 @@
                     //         let _ = output_tx.try_send(OutputEvent::UserMessage(state.input.clone(), state.shell_tool_calls.clone()));
                     //     }
                     //    }
-                       services::update::update(&mut state, event, message_area_height, message_area_width, &internal_tx, &output_tx, terminal_size, &shell_event_tx);
+                       services::update::update(&mut state, event, message_area_height, message_area_width, &internal_tx, &output_tx, cancel_tx.clone(), terminal_size, &shell_event_tx);
                        state.poll_autocomplete_results();
-=======
-                       if let InputEvent::InputSubmitted = event {
-                        if (state.show_helper_dropdown && state.autocomplete.is_active()) || (state.show_shell_mode && !state.waiting_for_shell_input) {
-                            // Do nothing for these cases
-                        } else if !state.show_shell_mode && !state.input.trim().is_empty() && !state.input.trim().starts_with('/') {
-                            let _ = output_tx.try_send(OutputEvent::UserMessage(state.input.clone(), state.shell_tool_calls.clone()));
-                        }
-                       }
-                       services::update::update(&mut state, event, message_area_height, message_area_width, &output_tx, cancel_tx.clone(), terminal_size, &shell_event_tx);
->>>>>>> 412fdde5
                    }
                }
                _ = spinner_interval.tick() => {
