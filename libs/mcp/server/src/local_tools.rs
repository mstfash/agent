use crate::tool_container::ToolContainer;
use rand::Rng;
use rmcp::service::RequestContext;
use rmcp::{Error as McpError, handler::server::tool::Parameters, model::*, schemars, tool};
use rmcp::{RoleServer, tool_router};
use serde::Deserialize;
use stakpak_shared::remote_connection::{PathLocation, RemoteConnection, RemoteConnectionInfo};

use serde_json::json;
use stakpak_shared::local_store::LocalStore;
use stakpak_shared::models::integrations::mcp::CallToolResultExt;
use stakpak_shared::models::integrations::openai::ToolCallResultProgress;
use stakpak_shared::task_manager::TaskInfo;
use stakpak_shared::utils::generate_directory_tree;
use std::fs::{self};
use std::path::Path;
use std::sync::Arc;
use tokio::io::{AsyncBufReadExt, BufReader};
use tokio::process::Command;
use tracing::error;
use uuid::Uuid;

#[derive(Debug, Deserialize, schemars::JsonSchema)]
pub struct RunCommandRequest {
    #[schemars(description = "The shell command to execute")]
    pub command: String,
    #[schemars(description = "Optional description of the command to execute")]
    pub description: Option<String>,
    #[schemars(description = "Optional timeout for the command execution in seconds")]
    pub timeout: Option<u64>,
    #[schemars(
        description = "Optional remote connection string (format: user@host or user@host:port)"
    )]
    pub remote: Option<String>,
    #[schemars(description = "Optional password for remote connection")]
    pub password: Option<String>,
    #[schemars(description = "Optional path to private key for remote connection")]
    pub private_key_path: Option<String>,
}

#[derive(Debug, Deserialize, schemars::JsonSchema)]
pub struct TaskStatusRequest {
    #[schemars(description = "The task ID to get status for")]
    pub task_id: String,
}

#[derive(Debug, Deserialize, schemars::JsonSchema)]
pub struct GetTaskDetailsRequest {
    #[schemars(description = "The task ID to get details for")]
    pub task_id: String,
}

#[derive(Debug, Deserialize, schemars::JsonSchema)]
pub struct GetAllTasksRequest {
    #[schemars(description = "View parameter (required for compatibility, any value works)")]
    pub view: String,
}

#[derive(Debug, Deserialize, schemars::JsonSchema)]
pub struct ViewRequest {
    #[schemars(
        description = "The path to the file or directory to view. For remote files, use format: user@host:/path or ssh://user@host/path (use ABSOLUTE paths for remote files)"
    )]
    pub path: String,
    #[schemars(
        description = "Optional line range to view [start_line, end_line]. Line numbers are 1-indexed. Use -1 for end_line to read to end of file."
    )]
    pub view_range: Option<[i32; 2]>,
<<<<<<< HEAD
    #[schemars(description = "Optional password for remote connection (if path is remote)")]
    pub password: Option<String>,
    #[schemars(
        description = "Optional path to private key for remote connection (if path is remote)"
    )]
    pub private_key_path: Option<String>,
=======
    #[schemars(description = "Display directory as a nested tree structure (default: false)")]
    pub tree: Option<bool>,
>>>>>>> 4265ae74
}

#[derive(Debug, Deserialize, schemars::JsonSchema)]
pub struct StrReplaceRequest {
    #[schemars(
        description = "The path to the file to modify. For remote files, use format: user@host:/path or ssh://user@host/path (use ABSOLUTE paths for remote files)"
    )]
    pub path: String,
    #[schemars(
        description = "The exact text to replace (must match exactly, including whitespace and indentation)"
    )]
    pub old_str: String,
    #[schemars(
        description = "The new text to insert in place of the old text. When replacing code, ensure the new text maintains proper syntax, indentation, and follows the codebase style."
    )]
    pub new_str: String,
    #[schemars(
        description = "Whether to replace all occurrences of the old text in the file (default: false)"
    )]
    pub replace_all: Option<bool>,
    #[schemars(description = "Optional password for remote connection (if path is remote)")]
    pub password: Option<String>,
    #[schemars(
        description = "Optional path to private key for remote connection (if path is remote)"
    )]
    pub private_key_path: Option<String>,
}

#[derive(Debug, Deserialize, schemars::JsonSchema)]
pub struct CreateRequest {
    #[schemars(
        description = "The path where the new file should be created. For remote files, use format: user@host:/path or ssh://user@host/path (use ABSOLUTE paths for remote files)"
    )]
    pub path: String,
    #[schemars(
        description = "The content to write to the new file, when creating code, ensure the new text has proper syntax, indentation, and follows the codebase style."
    )]
    pub file_text: String,
    #[schemars(description = "Optional password for remote connection (if path is remote)")]
    pub password: Option<String>,
    #[schemars(
        description = "Optional path to private key for remote connection (if path is remote)"
    )]
    pub private_key_path: Option<String>,
}

#[derive(Debug, Deserialize, schemars::JsonSchema)]
pub struct GeneratePasswordRequest {
    #[schemars(description = "The length of the password to generate")]
    pub length: Option<usize>,
    #[schemars(description = "Whether to disallow symbols in the password (default: false)")]
    pub no_symbols: Option<bool>,
}

#[tool_router(router = tool_router_local, vis = "pub")]
impl ToolContainer {
    #[tool(
        description = "A system command execution tool that allows running shell commands with full system access on local or remote systems via SSH.

REMOTE EXECUTION:
- Set 'remote' parameter to 'user@host' or 'user@host:port' for SSH execution
- Use 'password' for password authentication or 'private_key_path' for key-based auth
- Automatic SSH key discovery from ~/.ssh/ (id_ed25519, id_rsa, etc.) if no credentials provided
- Examples: 
  * 'user@server.com' (uses default port 22 and auto-discovered keys)
  * 'user@server.com:2222' with password authentication
  * Remote paths: 'ssh://user@host/path' or 'user@host:/path'

SECRET HANDLING: 
- Output containing secrets will be redacted and shown as placeholders like [REDACTED_SECRET:rule-id:hash]
- You can use these placeholders in subsequent commands - they will be automatically restored to actual values before execution
- Example: If you see 'export API_KEY=[REDACTED_SECRET:api-key:abc123]', you can use '[REDACTED_SECRET:api-key:abc123]' in later commands

If the command's output exceeds 300 lines the result will be truncated and the full output will be saved to a file in the current directory"
    )]
    pub async fn run_command(
        &self,
        ctx: RequestContext<RoleServer>,
        Parameters(RunCommandRequest {
            command,
            description: _,
            timeout,
            remote,
            password,
            private_key_path,
        }): Parameters<RunCommandRequest>,
    ) -> Result<CallToolResult, McpError> {
        // Use unified command execution helper
        match self
            .execute_command_unified(&command, timeout, remote, password, private_key_path, &ctx)
            .await
        {
            Ok(mut result) => {
                result = handle_large_output(&result, "command.output")?;

                if result.is_empty() {
                    return Ok(CallToolResult::success(vec![Content::text("No output")]));
                }

                let redacted_output = self
                    .get_secret_manager()
                    .redact_and_store_secrets(&result, None);

                Ok(CallToolResult::success(vec![Content::text(
                    &redacted_output,
                )]))
            }
            Err(error_result) => Ok(error_result),
        }
    }

    #[tool(
        description = "Execute a shell command asynchronously in the background on LOCAL OR REMOTE systems and return immediately with task information without waiting for completion.

REMOTE EXECUTION SUPPORT:
- Set 'remote' parameter to 'user@host' or 'user@host:port' for SSH background execution
- Use 'password' for password authentication or 'private_key_path' for key-based auth  
- Automatic SSH key discovery from ~/.ssh/ if no credentials provided
- Examples:
  * 'user@server.com' - Remote background task with auto-discovered keys
  * 'user@server.com:2222' - Remote background task with custom port

Use this for port-forwarding, starting servers, tailing logs, or other long-running commands that you want to monitor separately, or whenever the user wants to run a command in the background.

PARAMETERS:
- command: The shell command to execute (locally or remotely)
- description: Optional description of the command (not used in execution)  
- timeout: Optional timeout in seconds after which the task will be terminated
- remote: Optional remote connection string for SSH execution
- password: Optional password for remote authentication
- private_key_path: Optional path to private key for remote authentication

RETURNS:
- task_id: Unique identifier for the background task
- status: Current task status (will be 'Running' initially)
- start_time: When the task was started

SECRET HANDLING:
- Commands containing secrets will have them restored before execution
- Task output will be redacted when retrieved
- Use secret placeholders like [REDACTED_SECRET:rule-id:hash] in commands

Use the get_all_tasks tool to monitor task progress, or the cancel_async_task tool to cancel a task."
    )]
    pub async fn run_command_async(
        &self,
        _ctx: RequestContext<RoleServer>,
        Parameters(RunCommandRequest {
            command,
            description: _,
            timeout,
            remote,
            password,
            private_key_path,
        }): Parameters<RunCommandRequest>,
    ) -> Result<CallToolResult, McpError> {
        // Restore secrets in the command before execution
        let actual_command = self
            .get_secret_manager()
            .restore_secrets_in_string(&command);

        let timeout_duration = timeout.map(std::time::Duration::from_secs);

        // Handle both local and remote async commands using TaskManager
        let result = if let Some(remote_str) = remote {
            // Remote async command
            let remote_connection = RemoteConnectionInfo {
                connection_string: remote_str,
                password,
                private_key_path,
            };

            self.get_task_manager()
                .start_task(actual_command, timeout_duration, Some(remote_connection))
                .await
        } else {
            // Local async command (existing logic)
            self.get_task_manager()
                .start_task(actual_command, timeout_duration, None)
                .await
        };

        match result {
            Ok(task_info) => {
                let output = serde_json::to_string_pretty(&task_info)
                    .unwrap_or_else(|_| format!("Task started: {}", task_info.id));

                Ok(CallToolResult::success(vec![Content::text(format!(
                    "Background task started:\n{}",
                    output
                ))]))
            }
            Err(e) => {
                error!("Failed to start background task: {}", e);

                Ok(CallToolResult::error(vec![
                    Content::text("RUN_COMMAND_ASYNC_ERROR"),
                    Content::text(format!("Failed to start background task: {}", e)),
                ]))
            }
        }
    }

    #[tool(
        description = "Get the status of all background tasks started with run_command_async.

RETURNS:
- A markdown-formatted table showing all background tasks with:
  - Task ID: Full unique identifier (required for cancel_async_task)
  - Status: Current status (Running, Completed, Failed, Cancelled, TimedOut)  
  - Start Time: When the task was started
  - Duration: How long the task has been running or took to complete
  - Output: Command output preview (truncated to 80 chars, redacted for security)

This tool provides a clean tabular overview of all background tasks and their current state.
Use the full Task ID from this output with cancel_async_task to cancel specific tasks."
    )]
    pub async fn get_all_tasks(
        &self,
        _ctx: RequestContext<RoleServer>,
        Parameters(GetAllTasksRequest { view: _ }): Parameters<GetAllTasksRequest>,
    ) -> Result<CallToolResult, McpError> {
        match self.get_task_manager().get_all_tasks().await {
            Ok(tasks) => {
                if tasks.is_empty() {
                    return Ok(CallToolResult::success(vec![Content::text(
                        "No background tasks found.",
                    )]));
                }

                let redacted_tasks: Vec<TaskInfo> = tasks
                    .into_iter()
                    .map(|mut task| {
                        if let Some(ref output) = task.output {
                            task.output = Some(
                                self.get_secret_manager()
                                    .redact_and_store_secrets(output, None),
                            );
                        }
                        task
                    })
                    .collect();

                // Create markdown table format
                let mut table = String::new();
                table.push_str("# Background Tasks\n\n");

                // Markdown table header
                table.push_str("| Task ID | Status | Command | Start Time | Duration | Output |\n");
                table.push_str("|---------|--------|------------|----------|--------|--------|\n");

                // Markdown table rows
                for task in &redacted_tasks {
                    let task_id = task.id.clone();
                    let status = format!("{:?}", task.status);
                    let start_time = task.start_time.to_rfc3339();
                    let duration = if let Some(duration) = task.duration {
                        format!("{:.2}s", duration.as_secs_f64())
                    } else {
                        "N/A".to_string()
                    };

                    let redacted_command = self
                        .get_secret_manager()
                        .redact_and_store_secrets(&task.command, None);
                    let redacted_output = if let Some(ref out) = task.output {
                        self.get_secret_manager()
                            .redact_and_store_secrets(out, None)
                    } else {
                        "No output yet".to_string()
                    };

                    let escaped_command = redacted_command
                        .chars()
                        .take(100)
                        .collect::<String>()
                        .replace('|', "\\|")
                        .replace('\n', " ");
                    let escaped_output = redacted_output
                        .chars()
                        .take(100)
                        .collect::<String>()
                        .replace('|', "\\|")
                        .replace('\n', " ");

                    table.push_str(&format!(
                        "| {} | {} | {} | {} | {} | {} |\n",
                        task_id, status, escaped_command, start_time, duration, escaped_output
                    ));
                }

                table.push_str(&format!("\n**Total: {} task(s)**", redacted_tasks.len()));

                Ok(CallToolResult::success(vec![Content::text(table)]))
            }
            Err(e) => {
                error!("Failed to get all tasks: {}", e);

                Ok(CallToolResult::error(vec![
                    Content::text("GET_ALL_TASKS_ERROR"),
                    Content::text(format!("Failed to get all tasks: {}", e)),
                ]))
            }
        }
    }

    #[tool(
        description = "Cancel a running asynchronous background task started with run_command_async.

PARAMETERS:
- task_id: The unique identifier of the task to cancel. Use the get_all_tasks tool to get the task ID.

This will immediately terminate the background task and update the task status to 'Cancelled'.
The task will be removed from the active tasks list."
    )]
    pub async fn cancel_async_task(
        &self,
        _ctx: RequestContext<RoleServer>,
        Parameters(TaskStatusRequest { task_id }): Parameters<TaskStatusRequest>,
    ) -> Result<CallToolResult, McpError> {
        match self.get_task_manager().cancel_task(task_id.clone()).await {
            Ok(task_info) => {
                let output = serde_json::to_string_pretty(&task_info)
                    .unwrap_or_else(|_| format!("Task cancelled: {}", task_info.id));

                Ok(CallToolResult::success(vec![Content::text(format!(
                    "Task cancelled:\n{}",
                    output
                ))]))
            }
            Err(e) => {
                error!("Failed to cancel task: {}", e);

                Ok(CallToolResult::error(vec![
                    Content::text("CANCEL_TASK_ERROR"),
                    Content::text(format!("Failed to cancel task: {}", e)),
                ]))
            }
        }
    }

    #[tool(
        description = "Get detailed information about a specific background task by its ID.

This tool provides comprehensive details about a background task started with run_command_async, including:
- Current status (Running, Completed, Failed, Cancelled, TimedOut, Pending)
- Task ID and start time
- Duration (elapsed time for running tasks, total time for completed tasks)
- Complete command output with secret redaction
- Error information if the task failed

If the task output exceeds 300 lines the result will be truncated and the full output will be saved to a file in the current directory.

Use this tool to check the progress and results of long-running background tasks."
    )]
    pub async fn get_task_details(
        &self,
        _ctx: RequestContext<RoleServer>,
        Parameters(GetTaskDetailsRequest { task_id }): Parameters<GetTaskDetailsRequest>,
    ) -> Result<CallToolResult, McpError> {
        match self
            .get_task_manager()
            .get_task_details(task_id.clone())
            .await
        {
            Ok(Some(task_info)) => {
                let duration_str = if let Some(duration) = task_info.duration {
                    format!("{:.2}s", duration.as_secs_f64())
                } else {
                    "N/A".to_string()
                };

                let redacted_command = self
                    .get_secret_manager()
                    .redact_and_store_secrets(&task_info.command, None);

                let redacted_output = if let Some(ref output) = task_info.output {
                    handle_large_output(
                        &self
                            .get_secret_manager()
                            .redact_and_store_secrets(output, None),
                        "task.output",
                    )?
                } else {
                    "No output available".to_string()
                };

                let output = format!(
                    "# Task Details: {}\n\nStatus: {:?}\nTask ID: {}\nStarted: {}\nDuration: {}\nCommand: \n```\n{}\n```\n\n## Output:\n```\n{}\n```",
                    task_info.id,
                    task_info.status,
                    task_info.id,
                    task_info.start_time.format("%Y-%m-%d %H:%M:%S UTC"),
                    duration_str,
                    redacted_command,
                    redacted_output
                );

                Ok(CallToolResult::success(vec![Content::text(output)]))
            }
            Ok(None) => Ok(CallToolResult::error(vec![
                Content::text("TASK_NOT_FOUND"),
                Content::text(format!("Task not found: {}", task_id)),
            ])),
            Err(e) => {
                error!("Failed to get task details: {}", e);

                Ok(CallToolResult::error(vec![
                    Content::text("GET_TASK_DETAILS_ERROR"),
                    Content::text(format!("Failed to get task details: {}", e)),
                ]))
            }
        }
    }

    #[tool(
        description = "View the contents of a local or remote file/directory. Can read entire files or specific line ranges.

REMOTE FILE ACCESS:
- Use path formats: 'user@host:/path' or 'ssh://user@host/path' for remote files
- IMPORTANT: Use ABSOLUTE paths for remote files/directories (e.g., '/etc/config' not 'config')
- Use 'password' for password authentication or 'private_key_path' for key-based auth
- Automatic SSH key discovery from ~/.ssh/ if no credentials provided
- Examples:
  * 'user@server.com:/etc/nginx/nginx.conf' - Remote file with auto-discovered keys
  * 'ssh://user@server.com/var/log/app.log' - Remote file with SSH URL format
  * 'user@server.com:/home/user/documents' - Remote directory listing
  * '/local/path/file.txt' - Local file (default behavior)

For directories:
- Default behavior: Lists immediate directory contents
- With tree=true: Displays nested directory structure as a tree (limited to 3 levels deep)

SECRET HANDLING:
- File contents containing secrets will be redacted and shown as placeholders like [REDACTED_SECRET:rule-id:hash]
- These placeholders represent actual secret values that are safely stored for later use
- You can reference these placeholders when working with the file content

A maximum of 300 lines will be shown at a time, the rest will be truncated."
    )]
    pub async fn view(
        &self,
        Parameters(ViewRequest {
            path,
            view_range,
<<<<<<< HEAD
            password,
            private_key_path,
=======
            tree,
>>>>>>> 4265ae74
        }): Parameters<ViewRequest>,
    ) -> Result<CallToolResult, McpError> {
        const MAX_LINES: usize = 300;

<<<<<<< HEAD
        // Check if this is a remote path
        if Self::is_remote_path(&path) {
            // Handle remote file/directory viewing
            match self
                .get_remote_connection(&path, password, private_key_path)
                .await
            {
                Ok((conn, remote_path)) => {
                    self.view_remote_path(&conn, &remote_path, &path, view_range, MAX_LINES)
                        .await
=======
        let path_obj = Path::new(&path);

        if !path_obj.exists() {
            return Ok(CallToolResult::error(vec![
                Content::text("FILE_NOT_FOUND"),
                Content::text(format!("File or directory not found: {}", path)),
            ]));
        }

        if path_obj.is_dir() {
            let depth = if tree.unwrap_or(false) { 3 } else { 1 };
            match generate_directory_tree(path_obj, "", depth, 0) {
                Ok(tree_content) => {
                    let result = format!(
                        "Directory tree for \"{}\":\n{}\n{}",
                        path,
                        path_obj
                            .file_name()
                            .map(|name| name.to_string_lossy().to_string())
                            .unwrap_or_else(|| path.to_string()),
                        tree_content
                    );
                    Ok(CallToolResult::success(vec![Content::text(result)]))
>>>>>>> 4265ae74
                }
                Err(error_result) => Ok(error_result),
            }
        } else {
            // Handle local file/directory viewing
            self.view_local_path(&path, view_range, MAX_LINES).await
        }
    }

    #[tool(
        description = "Replace a specific string in a local or remote file with new text. The old_str must match exactly including whitespace and indentation.

REMOTE FILE EDITING:
- Use path formats: 'user@host:/path' or 'ssh://user@host/path' for remote files
- IMPORTANT: Use ABSOLUTE paths for remote files (e.g., '/etc/config' not 'config')
- Use 'password' for password authentication or 'private_key_path' for key-based auth
- Automatic SSH key discovery from ~/.ssh/ if no credentials provided
- Examples:
  * 'user@server.com:/etc/nginx/sites-available/default' - Edit remote config
  * 'ssh://user@server.com/var/www/app/config.php' - Edit remote application config
  * '/local/path/file.txt' - Edit local file (default behavior)

SECRET HANDLING:
- You can use secret placeholders like [REDACTED_SECRET:rule-id:hash] in both old_str and new_str parameters
- These placeholders will be automatically restored to actual secret values before performing the replacement
- This allows you to safely work with secret values without exposing them

When replacing code, ensure the new text maintains proper syntax, indentation, and follows the codebase style."
    )]
    pub async fn str_replace(
        &self,
        Parameters(StrReplaceRequest {
            path,
            old_str,
            new_str,
            replace_all,
            password,
            private_key_path,
        }): Parameters<StrReplaceRequest>,
    ) -> Result<CallToolResult, McpError> {
        // Check if this is a remote path
        if Self::is_remote_path(&path) {
            // Handle remote file replacement
            match self
                .get_remote_connection(&path, password, private_key_path)
                .await
            {
                Ok((conn, remote_path)) => {
                    self.str_replace_remote(
                        &conn,
                        &remote_path,
                        &path,
                        &old_str,
                        &new_str,
                        replace_all,
                    )
                    .await
                }
                Err(error_result) => Ok(error_result),
            }
        } else {
            // Handle local file replacement
            self.str_replace_local(&path, &old_str, &new_str, replace_all)
                .await
        }
    }

    #[tool(
        description = "Create a new local or remote file with the specified content. Will fail if file already exists. When creating code, ensure the new text has proper syntax, indentation, and follows the codebase style. Parent directories will be created automatically if they don't exist.

REMOTE FILE CREATION:
- Use path formats: 'user@host:/path' or 'ssh://user@host/path' for remote files
- IMPORTANT: Use ABSOLUTE paths for remote files (e.g., '/tmp/script.sh' not 'script.sh')
- Use 'password' for password authentication or 'private_key_path' for key-based auth
- Automatic SSH key discovery from ~/.ssh/ if no credentials provided
- Parent directories will be created automatically on remote systems
- Examples:
  * 'user@server.com:/tmp/script.sh' - Create remote script
  * 'ssh://user@server.com/var/www/new-config.json' - Create remote config
  * '/local/path/file.txt' - Create local file (default behavior)

SECRET HANDLING:
- File content containing secrets will have them restored before writing to ensure functionality
- Use secret placeholders like [REDACTED_SECRET:rule-id:hash] in file_text parameter"
    )]
    pub async fn create(
        &self,
        Parameters(CreateRequest {
            path,
            file_text,
            password,
            private_key_path,
        }): Parameters<CreateRequest>,
    ) -> Result<CallToolResult, McpError> {
        // Check if this is a remote path
        if Self::is_remote_path(&path) {
            // Handle remote file creation
            match self
                .get_remote_connection(&path, password, private_key_path)
                .await
            {
                Ok((conn, remote_path)) => {
                    self.create_remote(&conn, &remote_path, &path, &file_text)
                        .await
                }
                Err(error_result) => Ok(error_result),
            }
        } else {
            // Handle local file creation
            self.create_local(&path, &file_text)
        }
    }

    #[tool(
        description = "Generate a cryptographically secure password with the specified constraints. The generated password will be automatically redacted in the response for security.

PARAMETERS:
- length: The length of the password to generate (default: 15 characters)
- no_symbols: Whether to exclude symbols from the password (default: false, includes symbols)

CHARACTER SETS:
- Letters: A-Z, a-z (always included)
- Numbers: 0-9 (always included)  
- Symbols: !@#$%^&*()_+-=[]{}|;:,.<>? (included unless no_symbols=true)

SECURITY FEATURES:
- Uses cryptographically secure random number generation
- Output is automatically redacted and stored as [REDACTED_SECRET:password:hash]
- The redacted placeholder can be used in subsequent commands where actual password will be restored
"
    )]
    pub async fn generate_password(
        &self,
        Parameters(GeneratePasswordRequest { length, no_symbols }): Parameters<
            GeneratePasswordRequest,
        >,
    ) -> Result<CallToolResult, McpError> {
        let length = length.unwrap_or(15);
        let no_symbols = no_symbols.unwrap_or(false);

        let password = stakpak_shared::utils::generate_password(length, no_symbols);

        let redacted_password = self
            .get_secret_manager()
            .redact_and_store_password(&password, &password);

        Ok(CallToolResult::success(vec![Content::text(
            &redacted_password,
        )]))
    }

    // Helper functions to avoid code duplication

    /// Get remote connection for a path, handling authentication
    async fn get_remote_connection(
        &self,
        path: &str,
        password: Option<String>,
        private_key_path: Option<String>,
    ) -> Result<(Arc<RemoteConnection>, String), CallToolResult> {
        let path_location = PathLocation::parse(path).map_err(|e| {
            CallToolResult::error(vec![
                Content::text("INVALID_PATH"),
                Content::text(format!("Failed to parse path: {}", e)),
            ])
        })?;

        match path_location {
            PathLocation::Remote {
                mut connection,
                path: remote_path,
            } => {
                // Override connection details if provided
                if let Some(pwd) = password {
                    connection.password = Some(pwd);
                }
                if let Some(key_path) = private_key_path {
                    connection.private_key_path = Some(key_path);
                }

                let connection_manager = self.get_remote_connection_manager();
                let conn = connection_manager
                    .get_connection(&connection)
                    .await
                    .map_err(|e| {
                        error!("Failed to establish remote connection: {}", e);
                        CallToolResult::error(vec![
                            Content::text("REMOTE_CONNECTION_ERROR"),
                            Content::text(format!("Failed to connect to remote host: {}", e)),
                        ])
                    })?;

                Ok((conn, remote_path))
            }
            PathLocation::Local(_) => Err(CallToolResult::error(vec![
                Content::text("NOT_REMOTE"),
                Content::text("This helper is for remote connections only"),
            ])),
        }
    }

    /// Check if a path is remote
    fn is_remote_path(path: &str) -> bool {
        PathLocation::parse(path)
            .map(|loc| loc.is_remote())
            .unwrap_or(false)
    }

    /// Execute command either locally or remotely based on parameters
    async fn execute_command_unified(
        &self,
        command: &str,
        timeout: Option<u64>,
        remote: Option<String>,
        password: Option<String>,
        private_key_path: Option<String>,
        ctx: &RequestContext<RoleServer>,
    ) -> Result<String, CallToolResult> {
        let actual_command = self.get_secret_manager().restore_secrets_in_string(command);

        if let Some(remote_str) = &remote {
            // Remote execution
            let connection_info = RemoteConnectionInfo {
                connection_string: remote_str.clone(),
                password: password.clone(),
                private_key_path: private_key_path.clone(),
            };

            let connection_manager = self.get_remote_connection_manager();
            let connection = connection_manager
                .get_connection(&connection_info)
                .await
                .map_err(|e| {
                    error!("Failed to establish remote connection: {}", e);
                    CallToolResult::error(vec![
                        Content::text("REMOTE_CONNECTION_ERROR"),
                        Content::text(format!("Failed to connect to remote host: {}", e)),
                    ])
                })?;

            let timeout_duration = timeout.map(std::time::Duration::from_secs);
            let (output, exit_code) = connection
                .execute_command(&actual_command, timeout_duration, Some(ctx))
                .await
                .map_err(|e| {
                    error!("Failed to execute remote command: {}", e);
                    CallToolResult::error(vec![
                        Content::text("REMOTE_COMMAND_ERROR"),
                        Content::text(format!("Failed to execute remote command: {}", e)),
                    ])
                })?;

            let mut result = output;
            if exit_code != 0 {
                result.push_str(&format!("\nCommand exited with code {}", exit_code));
            }

            Ok(result)
        } else {
            // Local execution - existing logic
            self.execute_local_command(&actual_command, timeout, ctx)
                .await
        }
    }

    /// Execute local command with existing logic extracted to avoid duplication
    async fn execute_local_command(
        &self,
        actual_command: &str,
        timeout: Option<u64>,
        ctx: &RequestContext<RoleServer>,
    ) -> Result<String, CallToolResult> {
        let mut child = Command::new("sh")
            .arg("-c")
            .arg(actual_command)
            .stdout(std::process::Stdio::piped())
            .stderr(std::process::Stdio::piped())
            .spawn()
            .map_err(|e| {
                error!("Failed to run command: {}", e);
                CallToolResult::error(vec![
                    Content::text("COMMAND_ERROR"),
                    Content::text(format!("Failed to run command: {}", e)),
                ])
            })?;

        #[allow(clippy::unwrap_used)]
        let stdout = child.stdout.take().unwrap();
        #[allow(clippy::unwrap_used)]
        let stderr = child.stderr.take().unwrap();
        let mut stdout_reader = BufReader::new(stdout);
        let mut stderr_reader = BufReader::new(stderr);
        let mut stdout_buf = String::new();
        let mut stderr_buf = String::new();
        let mut result = String::new();
        let progress_id = Uuid::new_v4();

        // Helper function to stream output and wait for process completion
        let stream_and_wait = async {
            // Read from both streams concurrently
            loop {
                tokio::select! {
                    Ok(n) = stderr_reader.read_line(&mut stderr_buf) => {
                        if n == 0 {
                            break;
                        }
                        let line = stderr_buf.trim_end_matches('\n').to_string();
                        stderr_buf.clear();
                        result.push_str(&format!("{}\n", line));
                        // Send notification but continue processing
                        let _ = ctx.peer.notify_progress(ProgressNotificationParam {
                            progress_token: ProgressToken(NumberOrString::Number(0)),
                            progress: 50,
                            total: Some(100),
                            message: Some(serde_json::to_string(&ToolCallResultProgress {
                                id: progress_id,
                                message: line,
                            }).unwrap_or_default()),
                        }).await;
                    }
                    Ok(n) = stdout_reader.read_line(&mut stdout_buf) => {
                        if n == 0 {
                            break;
                        }
                        let line = stdout_buf.trim_end_matches('\n').to_string();
                        stdout_buf.clear();
                        result.push_str(&format!("{}\n", line));
                        // Send notification but continue processing
                        // skip if message is empty
                        if line.is_empty() {
                            continue;
                        }
                        let _ = ctx.peer.notify_progress(ProgressNotificationParam {
                            progress_token: ProgressToken(NumberOrString::Number(0)),
                            progress: 50,
                            total: Some(100),
                            message: Some(serde_json::to_string(&ToolCallResultProgress {
                                id: progress_id,
                                message: format!("{}\n", line),
                            }).unwrap_or_default()),
                        }).await;
                    }
                    else => break,
                }
            }

            // Wait for the process to complete
            child.wait().await
        };

        // Execute with timeout and cancellation support
        let execution_result = if let Some(timeout_secs) = timeout {
            let timeout_duration = std::time::Duration::from_secs(timeout_secs);

            tokio::select! {
                result = tokio::time::timeout(timeout_duration, stream_and_wait) => result,
                _ = ctx.ct.cancelled() => {
                    // Cancellation occurred, kill the process
                    let _ = child.kill().await;
                    return Err(CallToolResult::cancel(Some(&vec![
                        Content::text("COMMAND_CANCELLED"),
                        Content::text("Command execution was cancelled"),
                    ])));
                }
            }
        } else {
            tokio::select! {
                result = stream_and_wait => Ok(result),
                _ = ctx.ct.cancelled() => {
                    let _ = child.kill().await;
                    return Err(CallToolResult::cancel(Some(&vec![
                        Content::text("COMMAND_CANCELLED"),
                        Content::text("Command execution was cancelled"),
                    ])));
                }
            }
        };

        let exit_code = match execution_result {
            Ok(Ok(exit_status)) => exit_status.code().unwrap_or(-1),
            Ok(Err(e)) => {
                return Err(CallToolResult::error(vec![
                    Content::text("COMMAND_ERROR"),
                    Content::text(format!("Failed to wait for command: {}", e)),
                ]));
            }
            Err(_) => {
                // Timeout occurred, kill the process
                let _ = child.kill().await;
                result.push_str(&format!(
                    "Command timed out after {} seconds\n",
                    timeout.unwrap_or_default()
                ));
                -1
            }
        };

        if exit_code != 0 {
            result.push_str(&format!("Command exited with code {}\n", exit_code));
        }

        Ok(result)
    }

    /// View the contents of a local file or directory
    async fn view_local_path(
        &self,
        path: &str,
        view_range: Option<[i32; 2]>,
        max_lines: usize,
    ) -> Result<CallToolResult, McpError> {
        let path_obj = Path::new(path);

        if !path_obj.exists() {
            return Ok(CallToolResult::error(vec![
                Content::text("FILE_NOT_FOUND"),
                Content::text(format!("File or directory not found: {}", path)),
            ]));
        }

        if path_obj.is_dir() {
            // List directory contents
            match fs::read_dir(path) {
                Ok(entries) => {
                    let mut result = format!("Directory listing for \"{}\":\n", path);
                    let mut items: Vec<_> = entries.collect();
                    items.sort_by(|a, b| match (a, b) {
                        (Ok(a_entry), Ok(b_entry)) => {
                            match (
                                a_entry.file_type().map(|ft| ft.is_dir()).unwrap_or(false),
                                b_entry.file_type().map(|ft| ft.is_dir()).unwrap_or(false),
                            ) {
                                (true, false) => std::cmp::Ordering::Less,
                                (false, true) => std::cmp::Ordering::Greater,
                                _ => a_entry.file_name().cmp(&b_entry.file_name()),
                            }
                        }
                        (Err(_), Ok(_)) => std::cmp::Ordering::Greater,
                        (Ok(_), Err(_)) => std::cmp::Ordering::Less,
                        (Err(_), Err(_)) => std::cmp::Ordering::Equal,
                    });

                    for (i, entry) in items.iter().enumerate() {
                        let is_last = i == items.len() - 1;
                        let prefix = if is_last { "└── " } else { "├── " };
                        match entry {
                            Ok(entry) => {
                                let suffix = match entry.file_type() {
                                    Ok(ft) if ft.is_dir() => "/",
                                    Ok(_) => "",
                                    Err(_) => "?",
                                };
                                result.push_str(&format!(
                                    "{}{}{}\n",
                                    prefix,
                                    entry.file_name().to_string_lossy(),
                                    suffix
                                ));
                            }
                            Err(e) => {
                                result.push_str(&format!("Error reading entry: {}\n", e));
                            }
                        }
                    }
                    Ok(CallToolResult::success(vec![Content::text(result)]))
                }
                Err(e) => Ok(CallToolResult::error(vec![
                    Content::text("READ_ERROR"),
                    Content::text(format!("Cannot read directory: {}", e)),
                ])),
            }
        } else {
            // Read file contents
            match fs::read_to_string(path) {
                Ok(content) => {
                    let result =
                        self.format_file_content(&content, path, view_range, max_lines, "File")?;

                    let redacted_result = self
                        .get_secret_manager()
                        .redact_and_store_secrets(&result, Some(path));
                    Ok(CallToolResult::success(vec![Content::text(
                        &redacted_result,
                    )]))
                }
                Err(e) => Ok(CallToolResult::error(vec![
                    Content::text("READ_ERROR"),
                    Content::text(format!("Cannot read file: {}", e)),
                ])),
            }
        }
    }

    /// View the contents of a remote file or directory
    async fn view_remote_path(
        &self,
        conn: &Arc<RemoteConnection>,
        remote_path: &str,
        original_path: &str,
        view_range: Option<[i32; 2]>,
        max_lines: usize,
    ) -> Result<CallToolResult, McpError> {
        if !conn.exists(remote_path).await {
            return Ok(CallToolResult::error(vec![
                Content::text("FILE_NOT_FOUND"),
                Content::text(format!(
                    "Remote file or directory not found: {}",
                    original_path
                )),
            ]));
        }

        if conn.is_directory(remote_path).await {
            // List remote directory contents
            match conn.list_directory(remote_path).await {
                Ok(entries) => {
                    let mut result =
                        format!("Remote directory listing for \"{}\":\n", original_path);

                    let mut sorted_entries = entries;
                    sorted_entries.sort();

                    for (i, entry) in sorted_entries.iter().enumerate() {
                        let is_last = i == sorted_entries.len() - 1;
                        let prefix = if is_last { "└── " } else { "├── " };

                        let entry_name = entry.split('/').next_back().unwrap_or(entry);
                        let suffix = if conn.is_directory(entry).await {
                            "/"
                        } else {
                            ""
                        };

                        result.push_str(&format!("{}{}{}\n", prefix, entry_name, suffix));
                    }

                    Ok(CallToolResult::success(vec![Content::text(result)]))
                }
                Err(e) => Ok(CallToolResult::error(vec![
                    Content::text("READ_ERROR"),
                    Content::text(format!("Cannot read remote directory: {}", e)),
                ])),
            }
        } else {
            // Read remote file contents
            match conn.read_file_to_string(remote_path).await {
                Ok(content) => {
                    let result = self.format_file_content(
                        &content,
                        original_path,
                        view_range,
                        max_lines,
                        "Remote file",
                    )?;

                    let redacted_result = self
                        .get_secret_manager()
                        .redact_and_store_secrets(&result, Some(original_path));
                    Ok(CallToolResult::success(vec![Content::text(
                        &redacted_result,
                    )]))
                }
                Err(e) => Ok(CallToolResult::error(vec![
                    Content::text("READ_ERROR"),
                    Content::text(format!("Cannot read remote file: {}", e)),
                ])),
            }
        }
    }

    /// Format file content with line numbers and truncation - shared logic
    fn format_file_content(
        &self,
        content: &str,
        path: &str,
        view_range: Option<[i32; 2]>,
        max_lines: usize,
        prefix: &str,
    ) -> Result<String, McpError> {
        let result = if let Some([start, end]) = view_range {
            let lines: Vec<&str> = content.lines().collect();
            let start_idx = if start <= 0 { 0 } else { (start - 1) as usize };
            let end_idx = if end == -1 {
                lines.len()
            } else {
                std::cmp::min(end as usize, lines.len())
            };

            if start_idx >= lines.len() {
                return Err(McpError::internal_error(
                    "Invalid range",
                    Some(json!({
                        "error": format!("Start line {} is beyond file length {}", start, lines.len())
                    })),
                ));
            }

            let selected_lines = &lines[start_idx..end_idx];
            if selected_lines.len() <= max_lines {
                format!(
                    "{}: {} (lines {}-{})\n{}",
                    prefix,
                    path,
                    start_idx + 1,
                    end_idx,
                    selected_lines
                        .iter()
                        .enumerate()
                        .map(|(i, line)| format!("{:3}: {}", start_idx + i + 1, line))
                        .collect::<Vec<_>>()
                        .join("\n")
                )
            } else {
                let selected_lines = selected_lines.iter().take(max_lines).collect::<Vec<_>>();
                format!(
                    "{}: {} (showing lines {}-{}, only the first {} lines of your view range)\n{}\n...",
                    prefix,
                    path,
                    start_idx + 1,
                    start_idx + 1 + max_lines,
                    max_lines,
                    selected_lines
                        .iter()
                        .enumerate()
                        .map(|(i, line)| format!("{:4}: {}", start_idx + i + 1, line))
                        .collect::<Vec<_>>()
                        .join("\n")
                )
            }
        } else {
            let lines: Vec<&str> = content.lines().collect();
            if lines.len() <= max_lines {
                format!(
                    "{}: {} ({} lines)\n{}",
                    prefix,
                    path,
                    lines.len(),
                    lines
                        .iter()
                        .enumerate()
                        .map(|(i, line)| format!("{:3}: {}", i + 1, line))
                        .collect::<Vec<_>>()
                        .join("\n")
                )
            } else {
                let selected_lines = lines.iter().take(max_lines).collect::<Vec<_>>();
                format!(
                    "{}: {} (showing {} / {} lines)\n{}\n...",
                    prefix,
                    path,
                    max_lines,
                    lines.len(),
                    selected_lines
                        .iter()
                        .enumerate()
                        .map(|(i, line)| format!("{:3}: {}", i + 1, line))
                        .collect::<Vec<_>>()
                        .join("\n")
                )
            }
        };

        Ok(result)
    }

    /// Replace a specific string in a remote file
    async fn str_replace_remote(
        &self,
        conn: &Arc<RemoteConnection>,
        remote_path: &str,
        original_path: &str,
        old_str: &str,
        new_str: &str,
        replace_all: Option<bool>,
    ) -> Result<CallToolResult, McpError> {
        let actual_old_str = self.get_secret_manager().restore_secrets_in_string(old_str);
        let actual_new_str = self.get_secret_manager().restore_secrets_in_string(new_str);

        let content = conn.read_file_to_string(remote_path).await.map_err(|e| {
            error!("Failed to read remote file for str_replace: {}", e);
            McpError::internal_error(
                "Failed to read remote file",
                Some(json!({ "error": e.to_string() })),
            )
        })?;
        let mut lines: Vec<String> = content.lines().map(|line| line.to_string()).collect();

        let matches: Vec<_> = lines
            .iter()
            .enumerate()
            .filter_map(|(i, line)| {
                if line.contains(&actual_old_str) {
                    Some(i)
                } else {
                    None
                }
            })
            .collect();

        let mut replaced_count = 0;
        for &i in &matches {
            let line = lines[i].clone();
            let new_line = line.replace(&actual_old_str, &actual_new_str);
            lines[i] = new_line;
            replaced_count += 1;
            if replace_all.unwrap_or(false) {
                continue;
            }
            break;
        }

        let new_content = lines.join("\n");
        conn.write_file(remote_path, new_content.as_bytes())
            .await
            .map_err(|e| {
                error!("Failed to write remote file for str_replace: {}", e);
                McpError::internal_error(
                    "Failed to write remote file",
                    Some(json!({ "error": e.to_string() })),
                )
            })?;

        let output = format!(
            "Successfully replaced {} occurrences of text in {} (remote)\n",
            replaced_count, original_path
        );
        Ok(CallToolResult::success(vec![Content::text(output)]))
    }

    /// Replace a specific string in a local file
    async fn str_replace_local(
        &self,
        path: &str,
        old_str: &str,
        new_str: &str,
        replace_all: Option<bool>,
    ) -> Result<CallToolResult, McpError> {
        let actual_old_str = self.get_secret_manager().restore_secrets_in_string(old_str);
        let actual_new_str = self.get_secret_manager().restore_secrets_in_string(new_str);

        let mut lines: Vec<String> = fs::read_to_string(path)
            .map(|content| content.lines().map(|line| line.to_string()).collect())
            .map_err(|e| {
                error!("Failed to read local file for str_replace: {}", e);
                McpError::internal_error(
                    "Failed to read local file",
                    Some(json!({ "error": e.to_string() })),
                )
            })?;

        let matches: Vec<_> = lines
            .iter()
            .enumerate()
            .filter_map(|(i, line)| {
                if line.contains(&actual_old_str) {
                    Some(i)
                } else {
                    None
                }
            })
            .collect();

        let mut replaced_count = 0;
        for &i in &matches {
            let line = lines[i].clone();
            let new_line = line.replace(&actual_old_str, &actual_new_str);
            lines[i] = new_line;
            replaced_count += 1;
            if replace_all.unwrap_or(false) {
                continue;
            }
            break;
        }

        let new_content = lines.join("\n");
        fs::write(path, new_content).map_err(|e| {
            error!("Failed to write local file for str_replace: {}", e);
            McpError::internal_error(
                "Failed to write local file",
                Some(json!({ "error": e.to_string() })),
            )
        })?;

        let output = format!(
            "Successfully replaced {} occurrences of text in {} (local)\n",
            replaced_count, path
        );
        Ok(CallToolResult::success(vec![Content::text(output)]))
    }

    /// Create a remote file with the specified content
    async fn create_remote(
        &self,
        conn: &Arc<RemoteConnection>,
        remote_path: &str,
        original_path: &str,
        file_text: &str,
    ) -> Result<CallToolResult, McpError> {
        if conn.exists(remote_path).await {
            return Ok(CallToolResult::error(vec![
                Content::text("FILE_EXISTS"),
                Content::text(format!("Remote file already exists: {}", original_path)),
            ]));
        }

        // Create parent directories if needed
        if let Some(parent) = std::path::Path::new(remote_path).parent() {
            let parent_str = parent.to_string_lossy().to_string();
            if !parent_str.is_empty() && !conn.exists(&parent_str).await {
                if let Err(e) = conn.create_directories(&parent_str).await {
                    error!(
                        "Failed to create remote parent directories '{}': {}",
                        parent_str, e
                    );
                    return Ok(CallToolResult::error(vec![
                        Content::text("CREATE_DIR_ERROR"),
                        Content::text(format!(
                            "Failed to create remote parent directories '{}': {}",
                            parent_str, e
                        )),
                    ]));
                }
            }
        }

        // Restore secrets in the file content before writing
        let actual_file_text = self
            .get_secret_manager()
            .restore_secrets_in_string(file_text);

        // Create the file using the correct SFTP method
        if let Err(e) = conn
            .create_file(remote_path, actual_file_text.as_bytes())
            .await
        {
            error!("Failed to create remote file '{}': {}", remote_path, e);
            return Ok(CallToolResult::error(vec![
                Content::text("CREATE_ERROR"),
                Content::text(format!(
                    "Failed to create remote file '{}': {}",
                    remote_path, e
                )),
            ]));
        }

        let lines = actual_file_text.lines().count();
        Ok(CallToolResult::success(vec![Content::text(format!(
            "Successfully created remote file {} with {} lines",
            original_path, lines
        ))]))
    }

    /// Create a local file with the specified content  
    fn create_local(&self, path: &str, file_text: &str) -> Result<CallToolResult, McpError> {
        let path_obj = Path::new(&path);

        if path_obj.exists() {
            return Ok(CallToolResult::error(vec![
                Content::text("FILE_EXISTS"),
                Content::text(format!("File already exists: {}", path)),
            ]));
        }

        // Create parent directories if they don't exist
        if let Some(parent) = path_obj.parent() {
            if !parent.exists() {
                if let Err(e) = fs::create_dir_all(parent) {
                    return Ok(CallToolResult::error(vec![
                        Content::text("CREATE_DIR_ERROR"),
                        Content::text(format!("Cannot create parent directories: {}", e)),
                    ]));
                }
            }
        }

        // Restore secrets in the file content before writing
        let actual_file_text = self
            .get_secret_manager()
            .restore_secrets_in_string(file_text);

        match fs::write(path, actual_file_text) {
            Ok(_) => {
                let lines = fs::read_to_string(path)
                    .map(|content| content.lines().count())
                    .unwrap_or(0);
                Ok(CallToolResult::success(vec![Content::text(format!(
                    "Successfully created file {} with {} lines",
                    path, lines
                ))]))
            }
            Err(e) => Ok(CallToolResult::error(vec![
                Content::text("WRITE_ERROR"),
                Content::text(format!("Cannot create file: {}", e)),
            ])),
        }
    }
}

/// Helper method to handle large output by truncating and saving to file
fn handle_large_output(output: &str, file_prefix: &str) -> Result<String, McpError> {
    const MAX_LINES: usize = 300;

    let output_lines = output.lines().collect::<Vec<_>>();

    if output_lines.len() >= MAX_LINES {
        // Create a output file to store the full output
        let output_file = format!(
            "{}.{:06x}.txt",
            file_prefix,
            rand::rng().random_range(0..=0xFFFFFF)
        );
        let output_file_path =
            LocalStore::write_session_data(&output_file, output).map_err(|e| {
                error!("Failed to write session data to {}: {}", output_file, e);
                McpError::internal_error(
                    "Failed to write session data",
                    Some(json!({ "error": e.to_string() })),
                )
            })?;

        Ok(format!(
            "Showing the last {} / {} output lines. Full output saved to {}\n...\n{}",
            MAX_LINES,
            output_lines.len(),
            output_file_path,
            output_lines
                .into_iter()
                .rev()
                .take(MAX_LINES)
                .rev()
                .collect::<Vec<_>>()
                .join("\n")
        ))
    } else {
        Ok(output.to_string())
    }
}<|MERGE_RESOLUTION|>--- conflicted
+++ resolved
@@ -66,17 +66,14 @@
         description = "Optional line range to view [start_line, end_line]. Line numbers are 1-indexed. Use -1 for end_line to read to end of file."
     )]
     pub view_range: Option<[i32; 2]>,
-<<<<<<< HEAD
     #[schemars(description = "Optional password for remote connection (if path is remote)")]
     pub password: Option<String>,
     #[schemars(
         description = "Optional path to private key for remote connection (if path is remote)"
     )]
     pub private_key_path: Option<String>,
-=======
     #[schemars(description = "Display directory as a nested tree structure (default: false)")]
     pub tree: Option<bool>,
->>>>>>> 4265ae74
 }
 
 #[derive(Debug, Deserialize, schemars::JsonSchema)]
@@ -522,17 +519,13 @@
         Parameters(ViewRequest {
             path,
             view_range,
-<<<<<<< HEAD
             password,
             private_key_path,
-=======
             tree,
->>>>>>> 4265ae74
         }): Parameters<ViewRequest>,
     ) -> Result<CallToolResult, McpError> {
         const MAX_LINES: usize = 300;
 
-<<<<<<< HEAD
         // Check if this is a remote path
         if Self::is_remote_path(&path) {
             // Handle remote file/directory viewing
@@ -543,37 +536,13 @@
                 Ok((conn, remote_path)) => {
                     self.view_remote_path(&conn, &remote_path, &path, view_range, MAX_LINES)
                         .await
-=======
-        let path_obj = Path::new(&path);
-
-        if !path_obj.exists() {
-            return Ok(CallToolResult::error(vec![
-                Content::text("FILE_NOT_FOUND"),
-                Content::text(format!("File or directory not found: {}", path)),
-            ]));
-        }
-
-        if path_obj.is_dir() {
-            let depth = if tree.unwrap_or(false) { 3 } else { 1 };
-            match generate_directory_tree(path_obj, "", depth, 0) {
-                Ok(tree_content) => {
-                    let result = format!(
-                        "Directory tree for \"{}\":\n{}\n{}",
-                        path,
-                        path_obj
-                            .file_name()
-                            .map(|name| name.to_string_lossy().to_string())
-                            .unwrap_or_else(|| path.to_string()),
-                        tree_content
-                    );
-                    Ok(CallToolResult::success(vec![Content::text(result)]))
->>>>>>> 4265ae74
                 }
                 Err(error_result) => Ok(error_result),
             }
         } else {
             // Handle local file/directory viewing
-            self.view_local_path(&path, view_range, MAX_LINES).await
+            self.view_local_path(&path, view_range, MAX_LINES, tree)
+                .await
         }
     }
 
@@ -978,6 +947,7 @@
         path: &str,
         view_range: Option<[i32; 2]>,
         max_lines: usize,
+        tree: Option<bool>,
     ) -> Result<CallToolResult, McpError> {
         let path_obj = Path::new(path);
 
@@ -989,49 +959,18 @@
         }
 
         if path_obj.is_dir() {
-            // List directory contents
-            match fs::read_dir(path) {
-                Ok(entries) => {
-                    let mut result = format!("Directory listing for \"{}\":\n", path);
-                    let mut items: Vec<_> = entries.collect();
-                    items.sort_by(|a, b| match (a, b) {
-                        (Ok(a_entry), Ok(b_entry)) => {
-                            match (
-                                a_entry.file_type().map(|ft| ft.is_dir()).unwrap_or(false),
-                                b_entry.file_type().map(|ft| ft.is_dir()).unwrap_or(false),
-                            ) {
-                                (true, false) => std::cmp::Ordering::Less,
-                                (false, true) => std::cmp::Ordering::Greater,
-                                _ => a_entry.file_name().cmp(&b_entry.file_name()),
-                            }
-                        }
-                        (Err(_), Ok(_)) => std::cmp::Ordering::Greater,
-                        (Ok(_), Err(_)) => std::cmp::Ordering::Less,
-                        (Err(_), Err(_)) => std::cmp::Ordering::Equal,
-                    });
-
-                    for (i, entry) in items.iter().enumerate() {
-                        let is_last = i == items.len() - 1;
-                        let prefix = if is_last { "└── " } else { "├── " };
-                        match entry {
-                            Ok(entry) => {
-                                let suffix = match entry.file_type() {
-                                    Ok(ft) if ft.is_dir() => "/",
-                                    Ok(_) => "",
-                                    Err(_) => "?",
-                                };
-                                result.push_str(&format!(
-                                    "{}{}{}\n",
-                                    prefix,
-                                    entry.file_name().to_string_lossy(),
-                                    suffix
-                                ));
-                            }
-                            Err(e) => {
-                                result.push_str(&format!("Error reading entry: {}\n", e));
-                            }
-                        }
-                    }
+            let depth = if tree.unwrap_or(false) { 3 } else { 1 };
+            match generate_directory_tree(path_obj, "", depth, 0) {
+                Ok(tree_content) => {
+                    let result = format!(
+                        "Directory tree for \"{}\":\n{}\n{}",
+                        path,
+                        path_obj
+                            .file_name()
+                            .map(|name| name.to_string_lossy().to_string())
+                            .unwrap_or_else(|| path.to_string()),
+                        tree_content
+                    );
                     Ok(CallToolResult::success(vec![Content::text(result)]))
                 }
                 Err(e) => Ok(CallToolResult::error(vec![
