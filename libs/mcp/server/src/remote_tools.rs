--- conflicted
+++ resolved
@@ -364,7 +364,6 @@
         Ok(CallToolResult::success(response))
     }
 
-<<<<<<< HEAD
     #[tool(description = SEARCH_DOCS_DESCRIPTION)]
     pub async fn search_docs(
         &self,
@@ -382,36 +381,10 @@
             error!("Failed to create client: {}", e);
             McpError::internal_error(
                 "Failed to create client",
-=======
-    #[tool(description = LOCAL_CODE_SEARCH_DESCRIPTION)]
-    pub async fn local_code_search(
-        &self,
-        #[tool(param)]
-        #[schemars(description = LOCAL_CODE_SEARCH_KEYWORDS_PARAM_DESCRIPTION)]
-        keywords: Vec<String>,
-        #[tool(param)]
-        #[schemars(description = LOCAL_CODE_SEARCH_LIMIT_PARAM_DESCRIPTION)]
-        limit: Option<u32>,
-        #[tool(param)]
-        #[schemars(description = LOCAL_CODE_SEARCH_SHOW_DEPENDENCIES_PARAM_DESCRIPTION)]
-        show_dependencies: Option<bool>,
-    ) -> Result<CallToolResult, McpError> {
-        let index_str = LocalStore::read_session_data("code_index.json").map_err(|e| {
-            error!("Failed to read code index: {}", e);
-            McpError::internal_error(
-                "Failed to read code index",
                 Some(json!({ "error": e.to_string() })),
             )
         })?;
-        let index_store: CodeIndex = serde_json::from_str(&index_str).map_err(|e| {
-            McpError::internal_error(
-                "Failed to parse code index",
->>>>>>> 40583d1b
-                Some(json!({ "error": e.to_string() })),
-            )
-        })?;
-
-<<<<<<< HEAD
+
         // Cap the limit to a maximum of 5
         let limit = limit.map(|l| l.min(5)).or(Some(5));
 
@@ -435,7 +408,35 @@
         };
 
         Ok(CallToolResult::success(response))
-=======
+    }
+
+    #[tool(description = LOCAL_CODE_SEARCH_DESCRIPTION)]
+    pub async fn local_code_search(
+        &self,
+        #[tool(param)]
+        #[schemars(description = LOCAL_CODE_SEARCH_KEYWORDS_PARAM_DESCRIPTION)]
+        keywords: Vec<String>,
+        #[tool(param)]
+        #[schemars(description = LOCAL_CODE_SEARCH_LIMIT_PARAM_DESCRIPTION)]
+        limit: Option<u32>,
+        #[tool(param)]
+        #[schemars(description = LOCAL_CODE_SEARCH_SHOW_DEPENDENCIES_PARAM_DESCRIPTION)]
+        show_dependencies: Option<bool>,
+    ) -> Result<CallToolResult, McpError> {
+        let index_str = LocalStore::read_session_data("code_index.json").map_err(|e| {
+            error!("Failed to read code index: {}", e);
+            McpError::internal_error(
+                "Failed to read code index",
+                Some(json!({ "error": e.to_string() })),
+            )
+        })?;
+        let index_store: CodeIndex = serde_json::from_str(&index_str).map_err(|e| {
+            McpError::internal_error(
+                "Failed to parse code index",
+                Some(json!({ "error": e.to_string() })),
+            )
+        })?;
+
         let search_limit = limit.unwrap_or(10) as usize;
         let show_deps = show_dependencies.unwrap_or(false);
         let keywords_lower: Vec<String> = keywords.iter().map(|k| k.to_lowercase()).collect();
@@ -604,7 +605,6 @@
         }
 
         Ok(CallToolResult::success(vec![Content::text(result)]))
->>>>>>> 40583d1b
     }
 }
 
