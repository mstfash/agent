--- conflicted
+++ resolved
@@ -1,8 +1,5 @@
-<<<<<<< HEAD
 pub mod file_watcher;
-=======
 pub mod helper;
->>>>>>> 30573028
 pub mod local_store;
 pub mod models;
 pub mod secrets;
